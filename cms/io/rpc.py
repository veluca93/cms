#!/usr/bin/env python3

# Contest Management System - http://cms-dev.github.io/
# Copyright © 2010-2013 Giovanni Mascellani <mascellani@poisson.phc.unipi.it>
# Copyright © 2010-2018 Stefano Maggiolo <s.maggiolo@gmail.com>
# Copyright © 2010-2012 Matteo Boscariol <boscarim@hotmail.com>
# Copyright © 2013-2017 Luca Wehrstedt <luca.wehrstedt@gmail.com>
# Copyright © 2019 Edoardo Morassutto <edoardo.morassutto@gmail.com>
#
# This program is free software: you can redistribute it and/or modify
# it under the terms of the GNU Affero General Public License as
# published by the Free Software Foundation, either version 3 of the
# License, or (at your option) any later version.
#
# This program is distributed in the hope that it will be useful,
# but WITHOUT ANY WARRANTY; without even the implied warranty of
# MERCHANTABILITY or FITNESS FOR A PARTICULAR PURPOSE.  See the
# GNU Affero General Public License for more details.
#
# You should have received a copy of the GNU Affero General Public License
# along with this program.  If not, see <http://www.gnu.org/licenses/>.

import functools
import ipaddress
import json
import logging
import socket
import traceback
import uuid
from weakref import WeakSet

import gevent
import gevent.event
import gevent.lock
import gevent.socket

from cms import Address, get_service_address


logger = logging.getLogger(__name__)


class RPCError(Exception):
    """Generic error during RPC communication."""
    pass


def rpc_method(func):
    """Decorator for a method that other services are allowed to call.

    Does not do a lot, just defines the right method's attribute.

    func (function): the method to make RPC callable.
    return (function): the decorated method.

    """
    func.rpc_callable = True
    return func


class RemoteServiceBase:
    """Base class for both ends of a RPC connection.

    Just provides some basic helpers for I/O. It alternates between two
    states:
    - disconnected (when self.connected is False) means that no socket
      is bound and therefore no I/O can be performed. Attempting to
      read or write will fail. This is the default state.
    - connected (when self.connected is True) means that a socket is
      bound and (presumably) active. I/O can be performed. This state
      can be entered by calling initialize and can be exited by calling
      disconnect. It will also be exited when errors occur.

    When the state changes the on_connect or on_disconnect handlers
    will be fired.

    """
    # Incoming messages larger than 1 MiB are dropped to avoid DOS
    # attacks. XXX Check that this size is sensible.
    MAX_MESSAGE_SIZE = 1024 * 1024

    def __init__(self, remote_address):
        """Prepare to handle a connection with the given remote address.

        remote_address (Address): the address of the other end of the
            connection (origin or target, depending on its direction).

        """
        self._local_address = None
        self.remote_address = remote_address
        self._connection_event = gevent.event.Event()

        self._on_connect_handlers = list()
        self._on_disconnect_handlers = list()

        self._socket = None
        self._reader = None
        self._writer = None

        self._read_lock = gevent.lock.RLock()
        self._write_lock = gevent.lock.RLock()

    @property
    def connected(self):
        """Return whether we're connected to the other endpoint.

        return (bool): the status of the connection.

        """
        return self._connection_event.is_set()

    def add_on_connect_handler(self, handler):
        """Register a callback for connection establishment.

        handler (function): a no-args callable that gets notified when
            a new connection has been established.

        """
        self._on_connect_handlers.append(handler)

    def add_on_disconnect_handler(self, handler):
        """Register a callback for connection termination.

        handler (function): a no-args callable that gets notified when
            a connection has been closed.

        """
        self._on_disconnect_handlers.append(handler)

    def _repr_remote(self):
        """Describe the other end of the connection.

        return (unicode): a human-readable sensible identifier for the
            remote address, for use in log messages and exceptions.

        """
        return "%s:%d" % (self.remote_address)

    def initialize(self, sock, plus):
        """Activate the communication on the given socket.

        Put this class in its "connected" state, setting up all needed
        attributes. Call the on_connect callback.

        sock (socket): the socket acting as low-level communication
            channel.
        plus (object): object to pass to the on_connect callbacks.

        """
        if self.connected:
            raise RuntimeError("Already connected.")

        self._socket = sock
        self._reader = self._socket.makefile('rb')
        self._writer = self._socket.makefile('wb')
        self._connection_event.set()
        # IPv4 addresses have two elements (host and port), IPv6 ones
        # have 4 elements (host, port, flowinfo and scopeid). We will
        # discard the last two ones, losing information, to simplify.
        self._local_address = "%s:%d" % self._socket.getsockname()[:2]

        logger.info("Established connection with %s (local address: %s).",
                    self._repr_remote(), self._local_address)

        for handler in self._on_connect_handlers:
            gevent.spawn(handler, plus)

    def finalize(self, reason=""):
        """Deactivate the communication on the current socket.

        Take the class back to the disconnected state and call the
        on_disconnect callback.

        reason (unicode): the human-readable reason for closing the
            connection, to be put in log messages and exceptions.

        """
        if not self.connected:
            return

        local_address = self._local_address

        self._socket = None
        self._reader = None
        self._writer = None
        self._local_address = None
        self._connection_event.clear()

        logger.info("Terminated connection with %s (local address: %s): %s",
                    self._repr_remote(), local_address, reason)

        for handler in self._on_disconnect_handlers:
            gevent.spawn(handler)

    def disconnect(self, reason="Disconnection requested."):
        """Gracefully close the connection.

        return (bool): True if the service was connected.

        """
        if not self.connected:
            return False

        try:
            self._socket.shutdown(socket.SHUT_RDWR)
            self._socket.close()
        except OSError as error:
            logger.warning("Couldn't disconnect from %s: %s.",
                           self._repr_remote(), error)
        finally:
            self.finalize(reason=reason)
        return True

    def _read(self):
        """Receive a message from the socket.

        Read from the socket until a "\\r\\n" is found. That is what we
        consider a "message" in the communication protocol.

        return (bytes): the retrieved message.

        raise (OSError): if reading fails.

        """
        if not self.connected:
            raise OSError("Not connected.")

        try:
            with self._read_lock:
                if not self.connected:
                    raise OSError("Not connected.")
                data = self._reader.readline(self.MAX_MESSAGE_SIZE)
                # If there weren't a "\r\n" between the last message
                # and the EOF we would have a false positive here.
                # Luckily there is one.
                if len(data) > 0 and not data.endswith(b"\r\n"):
                    logger.error(
                        "The client sent a message larger than %d bytes (that "
                        "is MAX_MESSAGE_SIZE). Consider raising that value if "
                        "the message seemed legit.", self.MAX_MESSAGE_SIZE)
                    self.finalize("Client misbehaving.")
                    raise OSError("Message too long.")
        except OSError as error:
            if self.connected:
                logger.warning("Failed reading from socket: %s.", error)
                self.finalize("Read failed.")
                raise error
            else:
                # The client was terminated willingly; its correct termination
                # is handled in disconnect(), so here we can just return.
                return b""

        return data

    def _write(self, data):
        """Send a message to the socket.

        Automatically append "\\r\\n" to make it a correct message.

        data (bytes): the message to transmit.

        raise (OSError): if writing fails.

        """
        if not self.connected:
            raise OSError("Not connected.")

        if len(data + b'\r\n') > self.MAX_MESSAGE_SIZE:
            logger.error(
                "A message wasn't sent to %r because it was larger than %d "
                "bytes (that is MAX_MESSAGE_SIZE). Consider raising that "
                "value if the message seemed legit.", self._repr_remote(),
                self.MAX_MESSAGE_SIZE)
            # No need to call finalize.
            raise OSError("Message too long.")

        try:
            with self._write_lock:
                if not self.connected:
                    raise OSError("Not connected.")
                # Does the same as self._socket.sendall.
                self._writer.write(data + b'\r\n')
                self._writer.flush()
        except OSError as error:
            self.finalize("Write failed.")
            logger.warning("Failed writing to socket: %s.", error)
            raise error


class RemoteServiceServer(RemoteServiceBase):
    """The server side of a RPC communication.

    Considers all messages coming from the other end as requests for
    RPCs executions. Will perform them and send results as responses.

    After having created an instance and initialized it with a socket
    the reader loop should be started by calling run.

    """
    def __init__(self, local_service, remote_address):
        """Create a responder for the given service.

        local_service (Service): the object whose methods should be
            called via RPC.

        For other arguments see RemoteServiceBase.

        """
        super().__init__(remote_address)
        self.local_service = local_service

        self.pending_incoming_requests_threads = WeakSet()

    def finalize(self, reason=""):
        """See RemoteServiceBase.finalize."""
        super().finalize(reason)

        for thread in self.pending_incoming_requests_threads:
            thread.kill(RPCError(reason), block=False)

        self.pending_incoming_requests_threads.clear()

    def handle(self, socket_):
        self.initialize(socket_, self.remote_address)
        self.run()

    def run(self):
        """Start listening for requests, and go on forever.

        Read messages from the socket and issue greenlets to parse
        them, execute methods and send the response to the client.
        This method won't return as long as there's something to read,
        it's therefore advisable to spawn a greenlet to call it.

        """
        while True:
            try:
                data = self._read()
            except OSError:
                break

            if len(data) == 0:
                self.finalize("Connection closed.")
                break

            gevent.spawn(self.process_data, data)

    def process_data(self, data):
        """Handle the message.

        JSON-decode it and forward it to process_incoming_request
        (unconditionally!).

        data (bytes): the message read from the socket.

        """
        # Decode the incoming data.
        try:
            message = json.loads(data.decode('utf-8'))
        except ValueError:
            self.disconnect("Bad request received")
            logger.warning("Cannot parse incoming message, discarding.")
            return

        self.process_incoming_request(message)

    def process_incoming_request(self, request):
        """Handle the request.

        Parse the request, execute the method it asks for, format the
        result and send the response.

        request (dict): the JSON-decoded request.

        """
        # Validate the request.
        if not {"__id", "__method", "__data"}.issubset(request.keys()):
            self.disconnect("Bad request received")
            logger.warning("Request is missing some fields, ignoring.")
            return

        # Determine the ID.
        id_ = request["__id"]

        # Store the request.
        self.pending_incoming_requests_threads.add(gevent.getcurrent())

        # Build the response.
        response = {"__id": id_,
                    "__data": None,
                    "__error": None}

        method_name = request["__method"]

        if not hasattr(self.local_service, method_name):
            response["__error"] = "Method %s doesn't exist." % method_name
        else:
            method = getattr(self.local_service, method_name)

            if not getattr(method, "rpc_callable", False):
                response["__error"] = "Method %s isn't callable." % method_name
            else:
                try:
                    response["__data"] = method(**request["__data"])
                except Exception as error:
                    response["__error"] = "%s: %s\n%s" % \
                        (error.__class__.__name__, error,
                         traceback.format_exc())

        # Encode it.
        try:
            data = json.dumps(response).encode('utf-8')
        except (TypeError, ValueError):
            logger.warning("JSON encoding failed.", exc_info=True)
            return

        # Send it.
        try:
            self._write(data)
        except OSError:
            # Log messages have already been produced.
            return


class RemoteServiceClient(RemoteServiceBase):
    """The client side of a RPC communication.

    Considers all messages coming from the other end as responses for
    RPCs previously sent. Will parse them and forward them to the
    original callers.

    It also offers an interface to issue RPCs, with execute_rpc and
    some syntactic sugar.

    After having created an instance and initialized it with a socket
    the reader loop should be started by calling run.

    """
    def __init__(self, remote_service_coord, auto_retry=None):
        """Create a caller for the service at the given coords.

        remote_service_coord (ServiceCoord): the coordinates (i.e. name
            and shard) of the service to which to send RPC requests.
        auto_retry (float|None): if a number is given then it's the
            interval (in seconds) between attempts to reconnect to the
            remote service in case the connection is lost; if not given
            no automatic reconnection attempts will occur.

        raise (KeyError): if the coordinates are not specified in the
            configuration.

        """
        super().__init__(get_service_address(remote_service_coord))
        self.remote_service_coord = remote_service_coord

        self.pending_outgoing_requests = dict()
        self.pending_outgoing_requests_results = dict()

        self.auto_retry = auto_retry

        self._loop = None

    def _repr_remote(self):
        """See RemoteServiceBase._repr_remote."""
        return "%s:%d (%r)" % (self.remote_address +
                               (self.remote_service_coord,))

    def finalize(self, reason=""):
        """See RemoteServiceBase.finalize."""
        super().finalize(reason)

        for result in self.pending_outgoing_requests_results.values():
            result.set_exception(RPCError(reason))

        self.pending_outgoing_requests.clear()
        self.pending_outgoing_requests_results.clear()

    def _connect(self):
        """Establish a connection and initialize that socket.

        """
        try:
<<<<<<< HEAD
            info = socket.getaddrinfo(self.remote_address.ip, self.remote_address.port)
            info = info[0]
            sock = gevent.socket.socket(info[0], socket.SOCK_STREAM)
            sock.connect(self.remote_address)
        except OSError as error:
            logger.debug("Couldn't connect to %s: %s.",
                         self._repr_remote(), error)
        else:
            self.initialize(sock, self.remote_service_coord)
=======
            # Try to resolve the address, this can lead to many possible
            # addresses, we'll try all of them.
            addresses = gevent.socket.getaddrinfo(
                self.remote_address.ip,
                self.remote_address.port,
                type=socket.SOCK_STREAM)
        except socket.gaierror:
            logger.warning("Cannot resolve %s.", self.remote_address)
            raise

        for family, type, proto, _canonname, sockaddr in addresses:
            try:
                host, port, *rest = sockaddr
                logger.debug("Trying to connect to %s at port %d.", host, port)
                sock = gevent.socket.socket(family, type, proto)
                sock.connect(sockaddr)
            except OSError as error:
                logger.debug("Couldn't connect to %s at %s port %d: %s.",
                             self._repr_remote(), host, port, error)
            else:
                self.initialize(sock, self.remote_service_coord)
                break
>>>>>>> 0401c533

    def _run(self):
        """Maintain the connection up, if required.

        """
        while True:
            self._connect()
            while not self.connected and self.auto_retry is not None:
                gevent.sleep(self.auto_retry)
                self._connect()
            if self.connected:
                self.run()
            if self.auto_retry is None:
                break

    def connect(self):
        """Connect and start the main loop.

        """
        if self._loop is not None and not self._loop.ready():
            raise RuntimeError("Already (auto-re)connecting")
        self._loop = gevent.spawn(self._run)

    def disconnect(self, reason="Disconnection requested."):
        """See RemoteServiceBase.disconnect."""
        if super().disconnect(reason=reason):
            self._loop.kill()
            self._loop = None

    def run(self):
        """Start listening for responses, and go on forever.

        Read messages from the socket and issue greenlets to parse
        them, determine the request they're for and fill the results.
        This method won't return as long as there's something to read,
        it's therefore advisable to spawn a greenlet to call it.

        """
        while True:
            try:
                data = self._read()
            except OSError:
                break

            if len(data) == 0:
                self.finalize("Connection closed.")
                break

            gevent.spawn(self.process_data, data)

    def process_data(self, data):
        """Handle the message.

        JSON-decode it and forward it to process_incoming_response
        (unconditionally!).

        data (bytes): the message read from the socket.

        """
        # Decode the incoming data.
        try:
            message = json.loads(data.decode('utf-8'))
        except ValueError:
            self.disconnect("Bad response received")
            logger.warning("Cannot parse incoming message, discarding.")
            return

        self.process_incoming_response(message)

    def process_incoming_response(self, response):
        """Handle the response.

        Parse the response, determine the request it's for and its
        associated result and fill it.

        response (dict): the JSON-decoded response.

        """
        # Validate the response.
        if not {"__id", "__data", "__error"}.issubset(response.keys()):
            self.disconnect("Bad response received")
            logger.warning("Response is missing some fields, ignoring.")
            return

        # Determine the ID.
        id_ = response["__id"]

        if id_ not in self.pending_outgoing_requests:
            logger.warning("No pending request with id %s found.", id_)
            return

        request = self.pending_outgoing_requests.pop(id_)
        result = self.pending_outgoing_requests_results.pop(id_)
        error = response["__error"]

        if error is not None:
            err_msg = "%s signaled RPC for method %s was unsuccessful: %s." % (
                self.remote_service_coord, request["__method"], error)
            logger.error(err_msg)
            result.set_exception(RPCError(error))
        else:
            result.set(response["__data"])

    def execute_rpc(self, method, data):
        """Send an RPC request to the remote service.

        method (string): the name of the method to call.
        data (dict): keyword arguments to pass to the methods.

        return (AsyncResult): an object that holds (or will hold) the
            result of the call, either the value or the error that
            prevented successful completion.

        """
        # Determine the ID.
        id_ = uuid.uuid4().hex

        # Build the request.
        request = {"__id": id_,
                   "__method": method,
                   "__data": data}

        result = gevent.event.AsyncResult()

        # Encode it.
        try:
            data = json.dumps(request).encode('utf-8')
        except (TypeError, ValueError):
            logger.error("JSON encoding failed.", exc_info=True)
            result.set_exception(RPCError("JSON encoding failed."))
            return result

        # Send it.
        try:
            self._write(data)
        except OSError:
            result.set_exception(RPCError("Write failed."))
            return result

        # Store it.
        self.pending_outgoing_requests[id_] = request
        self.pending_outgoing_requests_results[id_] = result

        return result

    def __getattr__(self, method):
        """Syntactic sugar to enable a transparent proxy.

        All unresolved attributes on this object are interpreted as
        methods of the remote service and therefore a wrapper function
        is returned that will call execute_rpc with the proper args.

        As an additional comfort, one can also insert a "callback" and
        (optionally) a "plus" item among the keywords arguments in the
        call to the returned function to be notified when the RPC ends.
        The callback should be a callable able to receive the data and
        (optionally) the plus object as positional args and the error
        as a keyword arg. It will be run in a dedicated greenlet.

        method (string): the name of the accessed method.
        return (function): a proxy to a RPC.

        """
        def run_callback(func, plus, result):
            """Execute the given callback safely.

            Get data and/or error from result and call func passing it
            data, plus (if needed) and error. Catch, log and suppress
            all exceptions.

            func (function): the callback to invoke.
            plus (object): optional additional data.
            result (AsyncResult): the result of a (finished) RPC call.

            """
            data = result.value
            error = None if result.successful() else "%s" % result.exception
            try:
                if plus is None:
                    func(data, error=error)
                else:
                    func(data, plus, error=error)
            except Exception as error:
                logger.error("RPC callback for %s.%s raised exception.",
                             self.remote_service_coord.name, method,
                             exc_info=True)

        def remote_method(**data):
            """Forward arguments to execute_rpc.

            """
            callback = data.pop("callback", None)
            plus = data.pop("plus", None)
            result = self.execute_rpc(method=method, data=data)
            if callback is not None:
                callback = functools.partial(run_callback, callback, plus)
                result.rawlink(functools.partial(gevent.spawn, callback))
            return result

        return remote_method


class FakeRemoteServiceClient(RemoteServiceClient):
    """A RemoteServiceClient not actually connected to anything.

    This is useful for connections to optional services, to avoid
    having to specify different behaviors in the case the services are
    or are not available.

    In all aspects, an object of this class behaves exactly like a
    RemoteServiceClient that will never be able to connect.

    """
    def __init__(self, remote_service_coord, auto_retry=None):
        """Initialization.

        This constructor does not call the parent constructor, because
        it would fail (as the service coord are not in the
        configuration). This is potentially a problem, but as this
        client will never connect not many member variable access are
        performed.

        """
        RemoteServiceBase.__init__(self, Address("None", 0))
        self.remote_service_coord = remote_service_coord
        self.pending_outgoing_requests = dict()
        self.pending_outgoing_requests_results = dict()
        self.auto_retry = auto_retry

    def connect(self):
        """Do nothing, as this is a fake client."""
        pass

    def disconnect(self):
        """Do nothing, as this is a fake client."""
        return True

    def execute_rpc(self, method, data):
        """Just return an AsyncResult encoding an error."""
        result = gevent.event.AsyncResult()
        result.set_exception(
            RPCError("Called a method of a non-configured service."))
        return result<|MERGE_RESOLUTION|>--- conflicted
+++ resolved
@@ -480,17 +480,6 @@
 
         """
         try:
-<<<<<<< HEAD
-            info = socket.getaddrinfo(self.remote_address.ip, self.remote_address.port)
-            info = info[0]
-            sock = gevent.socket.socket(info[0], socket.SOCK_STREAM)
-            sock.connect(self.remote_address)
-        except OSError as error:
-            logger.debug("Couldn't connect to %s: %s.",
-                         self._repr_remote(), error)
-        else:
-            self.initialize(sock, self.remote_service_coord)
-=======
             # Try to resolve the address, this can lead to many possible
             # addresses, we'll try all of them.
             addresses = gevent.socket.getaddrinfo(
@@ -513,7 +502,6 @@
             else:
                 self.initialize(sock, self.remote_service_coord)
                 break
->>>>>>> 0401c533
 
     def _run(self):
         """Maintain the connection up, if required.
