#!/usr/bin/env python3

# Contest Management System - http://cms-dev.github.io/
# Copyright © 2016-2017 Stefano Maggiolo <s.maggiolo@gmail.com>
#
# This program is free software: you can redistribute it and/or modify
# it under the terms of the GNU Affero General Public License as
# published by the Free Software Foundation, either version 3 of the
# License, or (at your option) any later version.
#
# This program is distributed in the hope that it will be useful,
# but WITHOUT ANY WARRANTY; without even the implied warranty of
# MERCHANTABILITY or FITNESS FOR A PARTICULAR PURPOSE.  See the
# GNU Affero General Public License for more details.
#
# You should have received a copy of the GNU Affero General Public License
# along with this program.  If not, see <http://www.gnu.org/licenses/>.

"""Interfaces for supported programming languages."""

import logging
import os
from abc import ABCMeta, abstractmethod


logger = logging.getLogger(__name__)


class Language(metaclass=ABCMeta):
    """A supported programming language"""

    @property
    @abstractmethod
    def name(self):
        """Returns the name of the language.

        Should be uniquely describing the language and the
<<<<<<< HEAD
        version/compiler used, for example "C++14 / g++" better than "C++",
        or "Java 1.5 / JDK", "Java 1.4 / gcj" better than "Java".
=======
        version/compiler used, for example "C++11 / g++" better than "C++",
        or "Java 1.5 / JDK" better than "Java".
>>>>>>> 0401c533

        return (str): the name

        """
        pass

    @property
    def source_extensions(self):
        """Extensions used for sources for this language (including the dot).

        The first one is the canonical one, used by CMS. Any of these
        can be used by contestants.

        """
        return []

    @property
    def source_extension(self):
        """Default source extension for the language."""
        return self.source_extensions[0] \
            if len(self.source_extensions) > 0 else None

    @property
    def header_extensions(self):
        """Extensions used for headers for this language (including the dot).

        """
        return []

    @property
    def header_extension(self):
        """Default header extension for the language."""
        return self.header_extensions[0] \
            if len(self.header_extensions) > 0 else None

    @property
    def object_extensions(self):
        """Extensions used for object files for this language (including the
        dot).

        """
        return []

    @property
    def requires_multithreading(self):
        """Whether the language requires multithreading

        If any of the language allowed in the contest requires it
        (either for compilation or evaluation), then all programs run
        in the sandbox will be permitted to use many threads

        """
        # Safe default is false.
        return False

    @property
    def object_extension(self):
        """Default object extension for the language."""
        return self.object_extensions[0] \
            if len(self.object_extensions) > 0 else None

    @property
    def executable_extension(self):
        """Executable file extension for this language (including the dot)."""
        return ""

    @abstractmethod
    def get_compilation_commands(self,
                                 source_filenames, executable_filename,
                                 for_evaluation=True):
        """Return the compilation commands.

        The compilation commands are for the specified language,
        source filenames and executable filename. Each command is a
        list of strings, suitable to be passed to the methods in
        subprocess package.

        source_filenames ([string]): a list of the string that are the
            filenames of the source files to compile; the order is
            relevant: the first file must be the one that contains the
            program entry point (with some langages, e.g. Pascal, only
            the main file must be passed to the compiler).
        executable_filename (string): the output file.
        for_evaluation (bool): if True, define EVAL during the
            compilation; defaults to True.

        return ([[string]]): a list of commands, each a list of
            strings to be passed to subprocess.

        """
        pass

    @abstractmethod
    def get_evaluation_commands(
            self, executable_filename, main=None, args=None):
        """Return the evaluation commands.

        executable_filename: the name of the "executable" (does not
            need to be executable per se).
        main (string|None): The name of the main file, or none to use
            executable_filename (this is required by Java).
        args ([string]|None): If not None, a list of arguments to be
            passed to the executable.
        return ([[string]]): a list of commands, each a list of
            strings to be passed to subprocess.

        """
        pass

    # It's sometimes handy to use Language objects in sets or as dict
    # keys. Since they have no state (they are just collections of
    # constants and static methods) and are designed to be used as
    # singletons, it's very easy to make them hashable.

    @classmethod
    def __eq__(cls, other):
        return type(other) is cls

    @classmethod
    def __hash__(cls):
        return hash(cls)


class CompiledLanguage(Language):
    """A language where the compilation step produces an executable."""

    def get_evaluation_commands(
            self, executable_filename, main=None, args=None):
        """See Language.get_evaluation_commands."""
        args = args if args is not None else []
        return [[os.path.join(".", executable_filename)] + args]<|MERGE_RESOLUTION|>--- conflicted
+++ resolved
@@ -35,13 +35,8 @@
         """Returns the name of the language.
 
         Should be uniquely describing the language and the
-<<<<<<< HEAD
         version/compiler used, for example "C++14 / g++" better than "C++",
         or "Java 1.5 / JDK", "Java 1.4 / gcj" better than "Java".
-=======
-        version/compiler used, for example "C++11 / g++" better than "C++",
-        or "Java 1.5 / JDK" better than "Java".
->>>>>>> 0401c533
 
         return (str): the name
 
