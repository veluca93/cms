--- conflicted
+++ resolved
@@ -4,13 +4,10 @@
   properly using IDs.
 * Decide where and how to keep tries number for evaluations.
 * Rename token_timestamp -> token.
-<<<<<<< HEAD
 * Auto incremented ids are exposed to the user, who may have clues of
   what the others are doing.
-=======
 * Why do we have testcases and public_testcases? This is totally
   nonsense, we should add a public bit in testcases.
->>>>>>> 74fcf427
 
 *** Worker
 * Should be able to work with 32-bit programs even when running in 64-bit mode.
